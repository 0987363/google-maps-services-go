--- conflicted
+++ resolved
@@ -26,12 +26,8 @@
 
 	"golang.org/x/net/context"
 	"golang.org/x/net/context/ctxhttp"
-<<<<<<< HEAD
+	"golang.org/x/time/rate"
 	"github.com/0987363/google-maps-services-go/internal"
-=======
-	"golang.org/x/time/rate"
-	"googlemaps.github.io/maps/internal"
->>>>>>> 1aaf6fed
 )
 
 // Client may be used to make requests to the Google Maps WebService APIs
